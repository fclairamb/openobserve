--- conflicted
+++ resolved
@@ -1923,7 +1923,6 @@
 
       if(token) errorMsg +=  `\nError Occured due to : ${token ? `Unexpected token: ${token}` : 'Syntax error'}`;
       console.log(errorMsg,"validator error");
-<<<<<<< HEAD
 
         } else {
       console.error('Unknown error:', error);
@@ -1932,16 +1931,6 @@
   }
   
 
-=======
-
-        } else {
-      console.error('Unknown error:', error);
-    }
-    return errorMsg;
-  }
-  
-
->>>>>>> 749d0760
   const validateSql = () => {
     function normalizeSQL(sql: string): string {
       return sql.replace(/"(.*?)"/g, '$1');
